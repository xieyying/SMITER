"""Callables for injection noise into scans.

Upon calling the callabe, a list/np.array of mz and intensities should be returned.
Arguments should be passed via *args and **kwargs
"""
import math
from abc import ABC, abstractmethod
from typing import Dict, List, Tuple

import numpy as np
import pyqms
from loguru import logger

import smiter
from smiter.lib import calc_mz

# from smiter.synthetic_mzml import Scan
# import smiter.synthetic_mzml


class AbstractNoiseInjector(ABC):
    """Summary."""

    def __init__(self, *args, **kwargs):
        """Initialize noise injector."""
        pass  # pragma: no cover

    @abstractmethod
    def inject_noise(self, scan, *args, **kwargs):
        """Main noise injection method.

        Args:
            scan (Scan): Scan object
            *args: Description
            **kwargs: Description

        """
        pass  # pragma: no cover

    @abstractmethod
    def _ms1_noise(self, scan, *args, **kwargs):
        pass  # pragma: no cover

    @abstractmethod
    def _msn_noise(self, scan, *args, **kwargs):
        pass  # pragma: no cover


class GaussNoiseInjector(AbstractNoiseInjector):
    def __init__(self, *args, **kwargs):
        # np.random.seed(1312)
        logger.info("Initialize GaussNoiseInjector")
        self.args = args
        self.kwargs = kwargs

    def inject_noise(self, scan, *args, **kwargs):
        """Main noise injection method.

        Args:
            scan (Scan): Scan object
            *args: Description
            **kwargs: Description

        """
        self.kwargs.update(kwargs)
        # self.args += args
        if scan.ms_level == 1:
            scan = self._ms1_noise(scan, *self.args, **self.kwargs)
        elif scan.ms_level > 1:
            scan = self._msn_noise(scan, *args, **kwargs)
        return scan

    def _ms1_noise(self, scan, *args, **kwargs):
        """Generate ms1 noise.

        Args:
            scan (Scan): Description
            *args: Description
            **kwargs: Description
        """
        mz_noise = self._generate_mz_noise(scan, *args, **kwargs)
        intensity_noise = self._generate_intensity_noise(scan, *args, **kwargs)
        scan.mz += mz_noise
        scan.i += intensity_noise
        scan.i[scan.i < 0] = 0
        return scan

    def _msn_noise(self, scan, *args, **kwargs):
        """Generate msn noise.

        Args:
            scan (Scan): Description
            *args: Description
            **kwargs: Description
        """
        mz_noise = self._generate_mz_noise(scan, *args, **kwargs)
        intensity_noise = self._generate_intensity_noise(scan, *args, **kwargs)
        scan.mz += mz_noise
        scan.i += intensity_noise
        scan.i[scan.i < 0] = 0
        # remove some mz values
        dropout = kwargs.get("dropout", 0.1)
        dropout_mask = [
            False if c < dropout else True for c in np.random.random(len(scan.mz))
        ]
        scan.mz = scan.mz[dropout_mask]
        scan.i = scan.i[dropout_mask]
        return scan

    def _generate_mz_noise(self, scan, *args, **kwargs):
        """Generate noise for mz_array.

        Args:
            scan (Scan): Scan object
            *args: Description
            **kwargs: Description
        """
        ppm_offset = kwargs.get("ppm_offset", 0)
        ppm_var = kwargs.get("ppm_var", 1)
        noise_level = np.random.normal(0, ppm_var * 1e-6, len(scan.mz))
        # noise_level = np.zeros(len(scan.mz))
        noise = scan.mz * noise_level
        # noise = np.zeros(len(scan.mz))
        return noise

    def _generate_intensity_noise(self, scan, *args, **kwargs):
        """Generate intensity noise.

        Args:
            scan (Scan): Scan object
            *args: Description
            **kwargs: Description
        """
        noise = np.random.normal(
            # np.array(np.zeros(len(scan.i))),
            np.array(scan.i),
            np.array(scan.i) * kwargs.get("variance", 0.02),
            len(scan.i),
        )
        return noise - scan.i


class UniformNoiseInjector(AbstractNoiseInjector):
    def __init__(self, *args, **kwargs):
        # np.random.seed(1312)
        logger.info("Initialize UniformNoiseInjector")
        self.args = args
        self.kwargs = kwargs

    def inject_noise(self, scan, *args, **kwargs):
        """Main noise injection method.

        Args:
            scan (Scan): Scan object
            *args: Description
            **kwargs: Description

        """
        self.kwargs.update(kwargs)
        # self.args += args
        if scan.ms_level == 1:
            scan = self._ms1_noise(scan, *self.args, **self.kwargs)
        elif scan.ms_level > 1:
            scan = self._msn_noise(scan, *self.args, **self.kwargs)
        return scan

    def _ms1_noise(self, scan, *args, **kwargs):
        """Generate ms1 noise.

        Args:
            scan (Scan): Description
            *args: Description
            **kwargs: Description
        """
        mz_noise = self._generate_mz_noise(scan, *args, **kwargs)
        intensity_noise = self._generate_intensity_noise(scan, *args, **kwargs)
        scan.mz += mz_noise
        scan.i += intensity_noise
        scan.i[scan.i < 0] = 0
        return scan

    def _msn_noise(self, scan, *args, **kwargs):
        """Generate msn noise.

        Args:
            scan (Scan): Description
            *args: Description
            **kwargs: Description
        """
        mz_noise = self._generate_mz_noise(scan, *args, **kwargs)
        intensity_noise = self._generate_intensity_noise(scan, *args, **kwargs)
        scan.mz += mz_noise
        scan.i += intensity_noise
        scan.i[scan.i < 0] = 0
        # scan.mz[scan.mz < 0] = 0
        dropout = kwargs.get("dropout", 0.1)
        dropout_mask = [
            False if c < dropout else True for c in np.random.random(len(scan.mz))
        ]
        scan.mz = scan.mz[dropout_mask]
        scan.i = scan.i[dropout_mask]
        return scan

    def _generate_mz_noise(self, scan, *args, **kwargs):
        """Generate noise for mz_array.

        Args:
            scan (Scan): Scan object
            *args: Description
            **kwargs: Description
        """
        # noise_level = np.random.normal(ppm_offset * 5e-6, ppm_var * 5e-6, len(scan.mz))
        # get scaling from kwargs
        noise = np.random.uniform(
            (scan.mz * kwargs.get("ppm_noise", 5e-6)) * -1,
            scan.mz * kwargs.get("ppm_noise", 5e-6),
        )
        # noise = scan.mz * noise_level
        return noise

    def _generate_intensity_noise(self, scan, *args, **kwargs):
        """Generate intensity noise.

        Args:
            scan (Scan): Scan object
            *args: Description
            **kwargs: Description
        """
        # get scaling from kwargs
        noise = np.random.uniform(
            (scan.i * kwargs.get("intensity_noise", 0.2)) * -1,
            scan.i * kwargs.get("intensity_noise", 0.2),
        )
        return noise


<<<<<<< HEAD
#TODO add white noise params
#TODO should be called MSpireNoiseInjector
=======
class PPMShiftInjector(AbstractNoiseInjector):
    def __init__(self, *args, **kwargs):
        # np.random.seed(1312)
        logger.info("Initialize PPMShiftInjector")
        self.args = args
        self.kwargs = kwargs

    def inject_noise(self, scan, *args, **kwargs):
        """Main noise injection method.

        Args:
            scan (Scan): Scan object
            *args: Description
            **kwargs: Description

        """
        self.kwargs.update(kwargs)
        # self.args += args
        if scan.ms_level == 1:
            scan = self._ms1_noise(scan, *self.args, **self.kwargs)
        elif scan.ms_level > 1:
            scan = self._msn_noise(scan, *self.args, **self.kwargs)
        return scan

    def _ms1_noise(self, scan, *args, **kwargs):
        """Generate ms1 noise.

        Args:
            scan (Scan): Description
            *args: Description
            **kwargs: Description
        """
        mz_noise = self._generate_mz_noise(scan, *args, **kwargs)
        intensity_noise = self._generate_intensity_noise(scan, *args, **kwargs)
        scan.mz += mz_noise
        scan.i += intensity_noise
        scan.i[scan.i < 0] = 0
        return scan

    def _msn_noise(self, scan, *args, **kwargs):
        """Generate msn noise.

        Args:
            scan (Scan): Description
            *args: Description
            **kwargs: Description
        """
        mz_noise = self._generate_mz_noise(scan, *args, **kwargs)
        intensity_noise = self._generate_intensity_noise(scan, *args, **kwargs)
        scan.mz += mz_noise
        scan.i += intensity_noise
        scan.i[scan.i < 0] = 0
        # scan.mz[scan.mz < 0] = 0
        dropout = kwargs.get("dropout", 0.1)
        dropout_mask = [
            False if c < dropout else True for c in np.random.random(len(scan.mz))
        ]
        scan.mz = scan.mz[dropout_mask]
        scan.i = scan.i[dropout_mask]
        return scan

    def _generate_mz_noise(self, scan, *args, **kwargs):
        """Generate noise for mz_array.

        Args:
            scan (Scan): Scan object
            *args: Description
            **kwargs: Description
        """
        # noise_level = np.random.normal(ppm_offset * 5e-6, ppm_var * 5e-6, len(scan.mz))
        # get scaling from kwargs
        offset = self.kwargs['offset']
        sigma = self.kwargs['sigma']
        noise = np.random.normal(offset, sigma, len(scan.mz))
        noise = noise * scan.mz
        return noise

    def _generate_intensity_noise(self, scan, *args, **kwargs):
        """Generate intensity noise.

        Args:
            scan (Scan): Scan object
            *args: Description
            **kwargs: Description
        """
        # get scaling from kwargs
        noise = [0 for x in range(len(scan.i))]
        return noise


>>>>>>> 55328aa4
class JamssNoiseInjector(AbstractNoiseInjector):
    def __init__(self, *args, **kwargs):
        """Noise injector based on this paper:
            https://academic.oup.com/bioinformatics/article/31/5/791/318378

        Args:
            **kwargs: fine tuning for mz and itensity sigma
                - m: scale mz noise sigma by this value
                - y: controll falling of mz sigma with higher intensities with this
                - a: scale intensity sigma by this
                - b: controll falling of intensity sigma with higher intensities with this
                - c: constant to add to intensity sigma
        """
        # np.random.seed(1312)
        logger.info("Initialize JamssNoiseInjector")
        self.args = args
        self.kwargs = kwargs

    def inject_noise(self, scan, *args, **kwargs):
        self.kwargs.update(kwargs)
        if scan.ms_level == 1:
            scan = self._ms1_noise(scan, *self.args, **self.kwargs)
        elif scan.ms_level > 1:
            scan = self._msn_noise(scan, *self.args, **self.kwargs)
        return scan

    def _add_white_noise(self, scan):
        n = int(np.random.uniform(100, 500))
        if sum(scan.i) == 0:
            total_tic = 5e6
        else:
            total_tic = sum(scan.i)
            total_tic = 5e6
        # logger.info(f"Total TIC: {sum(scan.i)}")
        white_noise_i = np.random.uniform(1, 100, n)
        max_perc_noise = .75
        min_perc_noise = .5
        white_noise_i = (
            white_noise_i
            / white_noise_i.sum()
            * np.random.uniform(min_perc_noise, max_perc_noise)
            * total_tic
        )
        #logger.info(f'Add white noise intensity: {white_noise_i}')
        # scale = np.random.uniform(1e5, 1e8) / n
        # white_noise_i *= scale
        # logger.info(f"Noise: {sum(white_noise_i)}")
        white_noise_mz = np.random.uniform(0, 1200, n)
        new_i = np.concatenate((scan.i, white_noise_i))
        new_mz = np.concatenate((scan.mz, white_noise_mz))
        #logger.info(f'Add new white noise {new_i}')
        sort = new_mz.argsort()
        scan.mz = new_mz[sort]
        scan.i = new_i[sort]
        return scan

    def _ms1_noise(self, scan, *args, **kwargs):
        # i_b = sum(scan.i)
        scan = self._add_white_noise(scan)
        mz_noise = self._generate_mz_noise(scan, *args, **kwargs)
        # logger.debug(f"MS1 mz noise: {mz_noise}")
        intensity_noise = self._generate_intensity_noise(scan, *args, **kwargs)
        scan.mz += mz_noise
        scan.i += intensity_noise

        # i_a = sum(scan.i)
        # print(f'S2I: {i_b/i_a}')
        scan.i[scan.i < 0] = 0
        return scan

    def _msn_noise(self, scan, *args, **kwargs):
        mz_noise = self._generate_mz_noise(scan, *args, **kwargs)
        # logger.debug(f"MSn mz noise: {mz_noise}")
        intensity_noise = self._generate_intensity_noise(scan, *args, **kwargs)
        scan.mz += mz_noise
        scan.i += intensity_noise
        scan.i[scan.i < 0] = 0
        # scan.mz[scan.mz < 0] = 0
        dropout = kwargs.get("dropout", 0.1)
        # logger.debug(f"Dropout: {dropout}")
        dropout_mask = [
            False if c < dropout else True for c in np.random.random(len(scan.mz))
        ]
        scan.mz = scan.mz[dropout_mask]
        scan.i = scan.i[dropout_mask]
        scan = self._add_white_noise(scan)
        return scan

    def _generate_mz_noise(self, scan, *args, **kwargs):
        try:
            norm_int = scan.i / max(scan.i) * 100
        except ValueError:
            norm_int = np.array([])
        # TODO make variable parameters
        # TODO Check mspire paper again for variables
        # TODO pass data structure with max_i in elution profile and mzs calculate noise to intensity/max_i_in_profile
        m = 0.001701
        #m = 0.1701
        y = 0.543
        y = 0.2
        sigma = m * norm_int ** (-y)
        noise = np.random.normal(loc=scan.mz, scale=sigma)
        noise -= scan.mz
        noise_mock = np.zeros(len(scan.mz))
        return noise

    def _generate_intensity_noise(self, scan, *args, **kwargs):
        try:
            norm_int = scan.i / max(scan.i) * 100
        except ValueError:
            norm_int = np.array([])
        # TODO make variable parameters
        # TODO Check mspire paper again for variables
        # TODO pass data structure with max_i in elution profile and mzs calculate noise to intensity/max_i_in_profile
        m = 0.001701
        m = 10.34
        c = 0.00712
        d = 0.12
        sigma = m * (1 - math.e ** (-c * norm_int)) + d
        noise = np.random.normal(loc=0, scale=sigma)
        if len(scan.i) > 0:
            noise *= max(scan.i) / 100
        else:
            noise = np.array([])
        # TODO add white noise points with noise = x * tic (0 < x < 1)
        return noise<|MERGE_RESOLUTION|>--- conflicted
+++ resolved
@@ -234,10 +234,6 @@
         return noise
 
 
-<<<<<<< HEAD
-#TODO add white noise params
-#TODO should be called MSpireNoiseInjector
-=======
 class PPMShiftInjector(AbstractNoiseInjector):
     def __init__(self, *args, **kwargs):
         # np.random.seed(1312)
@@ -328,7 +324,8 @@
         return noise
 
 
->>>>>>> 55328aa4
+#TODO add white noise params
+#TODO should be called MSpireNoiseInjector
 class JamssNoiseInjector(AbstractNoiseInjector):
     def __init__(self, *args, **kwargs):
         """Noise injector based on this paper:

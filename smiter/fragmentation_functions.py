--- conflicted
+++ resolved
@@ -55,11 +55,7 @@
         """
         results_table = PeptideFragment0r(entity, **self.kwargs).df
         i = np.array([100 for i in range(len(results_table))])
-<<<<<<< HEAD
         mz_i = np.stack((results_table["mz"], i), axis=1)
-=======
-        mz_i = np.stack((results_table['mz'], i), axis=1)
->>>>>>> d787a6e9
         return mz_i
 
 
